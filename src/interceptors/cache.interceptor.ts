--- conflicted
+++ resolved
@@ -43,13 +43,7 @@
 
   /**
    * Initialize cache interceptor with configuration options.
-<<<<<<< HEAD
-=======
-   *
-   * @param {object} [options] - Caching configuration.
-   * @param {number} [options.ttl] - Time-to-live in milliseconds (default: 5 minutes).
-   * @param {string} [options.key] - Custom cache key (default: auto-generated from request).
->>>>>>> 11f52ff0
+   * Initialize cache interceptor with configuration options.
    *
    * @constructor
    * @param {CacheOptions} [options] - Caching configuration.
@@ -58,24 +52,10 @@
    * @example
    * // Default configuration
    * const defaultCache = new CacheInterceptor();
-<<<<<<< HEAD
    * // Custom TTL for short-lived data
    * const shortCache = new CacheInterceptor({ ttl: 30000 }); // 30 seconds
    * // Custom key for grouped caching
    * const groupedCache = new CacheInterceptor({ key: 'product-catalog', ttl: 600000 });
-=======
-   *
-   * @example
-   * // Custom TTL for short-lived data
-   * const shortCache = new CacheInterceptor({ ttl: 30000 }); // 30 seconds
-   *
-   * @example
-   * // Custom key for grouped caching
-   * const groupedCache = new CacheInterceptor({
-   *   key: 'product-catalog',
-   *   ttl: 600000 // 10 minutes
-   * });
->>>>>>> 11f52ff0
    */
   constructor(private options: CacheOptions = {}) {
     this.options = {
